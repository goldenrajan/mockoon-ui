--- conflicted
+++ resolved
@@ -1,8 +1,5 @@
-<<<<<<< HEAD
 import { expect } from 'chai';
-=======
 import { resolve } from 'path';
->>>>>>> ccb1e107
 import { Tests } from 'test/lib/tests';
 
 describe('Routes filter', () => {
