import { Injectable } from '@angular/core';
import { get as storageGet, set as storageSet } from 'electron-json-storage';
import * as faker from 'faker';
import { debounceTime, distinctUntilChanged, filter, tap } from 'rxjs/operators';
import { Logger } from 'src/app/classes/logger';
import { PreMigrationSettings, Settings, SettingsProperties } from 'src/app/models/settings.model';
import { updateSettingsAction } from 'src/app/stores/actions';
import { Store } from 'src/app/stores/store';

<<<<<<< HEAD
export type Settings = {
  welcomeShown: boolean;
  analytics: boolean;
  bannerDismissed: string[];
  logSizeLimit: number;
  truncateRouteName: boolean;
  routeMenuSize: number;
  logsMenuSize: number;
};

export interface PreMigrationSettings extends Settings {
  lastMigration: number;
}

export type SettingsProperties = { [T in keyof Settings]?: Settings[T] };

=======
>>>>>>> 6173de7f
@Injectable({ providedIn: 'root' })
export class SettingsService {
  public oldLastMigration: number;
  private logger = new Logger('[SERVICE][SETTINGS]');

  private settingsSchema: Settings = {
    welcomeShown: false,
    analytics: true,
    bannerDismissed: [],
    logSizeLimit: 10000,
    truncateRouteName: true,
<<<<<<< HEAD
    routeMenuSize: undefined,
    logsMenuSize: undefined
=======
    fakerLocale: 'en',
    fakerSeed: null
>>>>>>> 6173de7f
  };
  private storageKey = 'settings';

  constructor(private store: Store) {
    // get existing settings from storage or default one
    storageGet(this.storageKey, (error, settings: PreMigrationSettings) => {
      if (error) {
        this.logger.error(`Error while loading the settings: ${error.message}`);

        return;
      }

      // if empty object
      if (
        Object.keys(settings).length === 0 &&
        settings.constructor === Object
      ) {
        this.logger.info(`No Settings, building default settings`);

        // build default settings
        this.updateSettings(this.settingsSchema);
      } else {
        this.updateSettings({
          ...this.settingsSchema,
          ...this.migrateSettings(settings)
        });
      }
    });

    // save settings
    this.store
      .select('settings')
      .pipe(filter(Boolean), debounceTime(1000))
      .subscribe((settings: Settings) => {
        storageSet(this.storageKey, settings, (error) => {
          if (error) {
            this.logger.error(
              `Error while loading the settings: ${error.code} ${error.message}`
            );
          }
        });
      });

    // switch Faker locale
    this.store
      .select('settings')
      .pipe(
        filter((settings) => !!settings),
        distinctUntilChanged(
          (previous, current) =>
            previous.fakerLocale === current.fakerLocale &&
            previous.fakerSeed === current.fakerSeed
        ),
        tap((settings) => {
          // @ts-ignore
          faker.locale = settings.fakerLocale;
          faker.seed(settings.fakerSeed);
        })
      )
      .subscribe();
  }

  /**
   * Update the settings with new properties
   *
   * @param newProperties
   */
  public updateSettings(newProperties: SettingsProperties) {
    this.store.update(updateSettingsAction(newProperties));
  }

  /**
   * Handle the migration of some settings
   */
  private migrateSettings(settings: PreMigrationSettings): Settings {
    // remove lastMigration from settings
    if (settings.lastMigration) {
      this.oldLastMigration = settings.lastMigration;
      delete settings.lastMigration;
    }

    // add Faker default locale
    if (settings.fakerLocale === undefined) {
      settings.fakerLocale = 'en';
    }

    // add Faker default seed
    if (settings.fakerLocale === undefined) {
      settings.fakerSeed = null;
    }

    return settings;
  }
}<|MERGE_RESOLUTION|>--- conflicted
+++ resolved
@@ -7,25 +7,6 @@
 import { updateSettingsAction } from 'src/app/stores/actions';
 import { Store } from 'src/app/stores/store';
 
-<<<<<<< HEAD
-export type Settings = {
-  welcomeShown: boolean;
-  analytics: boolean;
-  bannerDismissed: string[];
-  logSizeLimit: number;
-  truncateRouteName: boolean;
-  routeMenuSize: number;
-  logsMenuSize: number;
-};
-
-export interface PreMigrationSettings extends Settings {
-  lastMigration: number;
-}
-
-export type SettingsProperties = { [T in keyof Settings]?: Settings[T] };
-
-=======
->>>>>>> 6173de7f
 @Injectable({ providedIn: 'root' })
 export class SettingsService {
   public oldLastMigration: number;
@@ -37,13 +18,10 @@
     bannerDismissed: [],
     logSizeLimit: 10000,
     truncateRouteName: true,
-<<<<<<< HEAD
     routeMenuSize: undefined,
-    logsMenuSize: undefined
-=======
+    logsMenuSize: undefined,
     fakerLocale: 'en',
     fakerSeed: null
->>>>>>> 6173de7f
   };
   private storageKey = 'settings';
 
